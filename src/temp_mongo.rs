use std::ffi::{OsStr, OsString};
use std::path::{Path, PathBuf};
use std::time::Duration;
use crate::util::SeedData;
use futures_util::stream::TryStreamExt;

use crate::error::ErrorInner;
use crate::util::{KillOnDrop, TempDir};
use crate::Error;
use std::process::Command;

/// A temporary MongoDB instance.
///
/// All state of the MongoDB instance is stored in a temporary directory.
/// Unless disabled, the temporary directory is deleted when this object is dropped.
pub struct TempMongo {
<<<<<<< HEAD
    tempdir: TempDir,
    socket_path: PathBuf,
    log_path: PathBuf,
    client: mongodb::Client,
    server: KillOnDrop,
=======
	tempdir: TempDir,
	socket_path: PathBuf,
	log_path: PathBuf,
	client: mongodb::Client,
	server: KillOnDrop,
	seed: SeedData,
>>>>>>> ecaf4614
}

impl std::fmt::Debug for TempMongo {
    fn fmt(&self, f: &mut std::fmt::Formatter<'_>) -> std::fmt::Result {
        f.debug_struct("TempMongo")
            .field("tempdir", &self.tempdir.path())
            .field("socket_path", &self.socket_path())
            .field("log_path", &self.log_path())
            .field("server_pid", &self.server.id())
            .finish_non_exhaustive()
    }
}

impl TempMongo {
<<<<<<< HEAD
    /// Spawn a new MongoDB instance with a temporary state directory.
    pub async fn new() -> Result<Self, Error> {
        Self::from_builder(&TempMongoBuilder::new()).await
    }

    /// Create a builder to customize your [`TempMongo`].
    ///
    /// After configuring the desirec options, run [`TempMongoBuilder::spawn()`].
    pub fn builder() -> TempMongoBuilder {
        TempMongoBuilder::new()
    }

    /// Get the PID of the MongoDB process.
    pub fn process_id(&self) -> u32 {
        self.server.id()
    }

    /// Get the path of the temporary state directory.
    pub fn directory(&self) -> &Path {
        self.tempdir.path()
    }

    /// Get the path of the listening socket of the MongoDB instance.
    pub fn socket_path(&self) -> &Path {
        &self.socket_path
    }

    /// Get the path of the log file of the MongoDB instance.
    pub fn log_path(&self) -> &Path {
        &self.log_path
    }

    /// Get a client for the MongDB instance.
    ///
    /// This returns a client by reference,
    /// but it can be cloned and sent to other threads or tasks if needed.
    pub fn client(&self) -> &mongodb::Client {
        &self.client
    }

    /// Enable or disable clean-up of the temporary directory when this object is dropped.
    pub fn set_clean_on_drop(&mut self, clean_on_drop: bool) {
        self.tempdir.set_clean_on_drop(clean_on_drop);
    }

    /// Kill the server and remove the temporary state directory on the filesystem.
    ///
    /// Note that the server will also be killed when this object is dropped,
    /// and unless disabled, the temporary state directory will be removed by the [`Drop`] implementation too.
    ///
    /// This function ignores the value of `clean_on_drop`.
    /// It also allows for better error handling compared to just dropping the object.
    pub async fn kill_and_clean(mut self) -> Result<(), Error> {
        self.client.shutdown_immediate().await;
        self.server.kill().map_err(ErrorInner::KillServer)?;

        let path = self.tempdir.path().to_owned();
        self.tempdir
            .close()
            .map_err(|e| ErrorInner::CleanDir(path, e))?;
        Ok(())
    }

    /// Kill the server, but leave the temporary state directory on the filesystem.
    ///
    /// Note that the server will also be killed when this object is dropped.
    ///
    /// This function ignores the value of `clean_on_drop`.
    /// It also allows for better error handling compared to just dropping the object.
    pub async fn kill_no_clean(mut self) -> Result<(), Error> {
        let _path = self.tempdir.into_path();
        self.client.shutdown_immediate().await;
        self.server.kill().map_err(ErrorInner::KillServer)?;
        Ok(())
    }

    /// Create the temporary directory and spawn a server based on the configuration of the given builder object.
    #[cfg(unix)]
    async fn from_builder(builder: &TempMongoBuilder) -> Result<Self, Error> {
        let tempdir = builder.make_temp_dir().map_err(ErrorInner::MakeTempDir)?;
        let db_dir = tempdir.path().join("db");
        let socket_path = tempdir.path().join("mongod.sock");
        let log_path = tempdir.path().join("mongod.log");

        std::fs::create_dir(&db_dir).map_err(|e| ErrorInner::MakeDbDir(db_dir.clone(), e))?;

        let server = Command::new(builder.get_command())
            .arg("--bind_ip")
            .arg(&socket_path)
            .arg("--dbpath")
            .arg(db_dir)
            .arg("--logpath")
            .arg(&log_path)
            .arg("--nounixsocket")
            .arg("--noauth")
            .spawn()
            .map_err(|e| ErrorInner::SpawnServer(builder.get_command_string(), e))?;
        let server = KillOnDrop::new(server);

        let client_options = mongodb::options::ClientOptions::builder()
            .hosts(vec![mongodb::options::ServerAddress::Unix {
                path: socket_path.clone(),
            }])
            .connect_timeout(Duration::from_millis(10))
            .build();
        let client = mongodb::Client::with_options(client_options)
            .map_err(|e| ErrorInner::Connect(socket_path.display().to_string(), e))?;

        client
            .list_databases(None, None)
            .await
            .map_err(|e| ErrorInner::Connect(socket_path.display().to_string(), e))?;

        Ok(Self {
            tempdir,
            socket_path,
            log_path,
            server,
            client,
        })
    }
    #[cfg(windows)]
    async fn from_builder(builder: &TempMongoBuilder) -> Result<Self, Error> {
        let tempdir = builder.make_temp_dir().map_err(ErrorInner::MakeTempDir)?;
        let db_dir = tempdir.path().join("db");
        let log_path = tempdir.path().join("mongod.log");

        // Create MongoDB data directory
        std::fs::create_dir(&db_dir).map_err(|e| ErrorInner::MakeDbDir(db_dir.clone(), e))?;

        // Define MongoDB IP address and port for Windows
        let mongodb_address = "127.0.0.1:27017"; // Adjust as necessary

        // Start MongoDB server process
        let server = Command::new(builder.get_command())
            .arg("--bind_ip")
            .arg(mongodb_address)
            .arg("--dbpath")
            .arg(&db_dir)
            .arg("--logpath")
            .arg(&log_path)
            .arg("--noauth")
            .spawn()
            .map_err(|e| ErrorInner::SpawnServer(builder.get_command_string(), e))?;
        let server = KillOnDrop::new(server);

        // Configure MongoDB client options for TCP/IP connection
        let client_options = mongodb::options::ClientOptions::builder()
            .hosts(vec![mongodb::options::ServerAddress::Tcp {
                host: "127.0.0.1".to_string(),
                port: Some(27017),
            }])
            .connect_timeout(Duration::from_millis(10))
            .build();
        let client = mongodb::Client::with_options(client_options)
            .map_err(|e| ErrorInner::Connect(mongodb_address.to_string(), e))?;

        // Test MongoDB connection
        client
            .list_databases(None, None)
            .await
            .map_err(|e| ErrorInner::Connect(mongodb_address.to_string(), e))?;

        Ok(Self {
            tempdir,
            socket_path: PathBuf::from(mongodb_address), // Updated for Windows
            log_path,
            server,
            client,
        })
    }
=======
	/// Spawn a new MongoDB instance with a temporary state directory.
	pub async fn new() -> Result<Self, Error> {
		Self::from_builder(&TempMongoBuilder::new()).await
	}

	/// Create a builder to customize your [`TempMongo`].
	///
	/// After configuring the desirec options, run [`TempMongoBuilder::spawn()`].
	pub fn builder() -> TempMongoBuilder {
		TempMongoBuilder::new()
	}

	/// Get the PID of the MongoDB process.
	pub fn process_id(&self) -> u32 {
		self.server.id()
	}

	/// Get the path of the temporary state directory.
	pub fn directory(&self) -> &Path {
		self.tempdir.path()
	}

	/// Get the path of the listening socket of the MongoDB instance.
	pub fn socket_path(&self) -> &Path {
		&self.socket_path
	}

	/// Get the path of the log file of the MongoDB instance.
	pub fn log_path(&self) -> &Path {
		&self.log_path
	}

	/// Get the path of the log file of the MongoDB instance.
	pub fn seed(&self) -> &SeedData {
		&self.seed
	}

	/// Seed the MongoDB instance with the given documents.
	/// # Arguments
	/// * `seed_data` - The seed data to insert into the database
	pub async fn seed_data(&self, seed_data: &SeedData) -> mongodb::error::Result<()> {
        seed_data.seed(&self.client).await
    }

	/// Get a client for the MongDB instance.
	///
	/// This returns a client by reference,
	/// but it can be cloned and sent to other threads or tasks if needed.
	pub fn client(&self) -> &mongodb::Client {
		&self.client
	}

	/// Enable or disable clean-up of the temporary directory when this object is dropped.
	pub fn set_clean_on_drop(&mut self, clean_on_drop: bool) {
		self.tempdir.set_clean_on_drop(clean_on_drop);
	}

	/// Kill the server and remove the temporary state directory on the filesystem.
	///
	/// Note that the server will also be killed when this object is dropped,
	/// and unless disabled, the temporary state directory will be removed by the [`Drop`] implementation too.
	///
	/// This function ignores the value of `clean_on_drop`.
	/// It also allows for better error handling compared to just dropping the object.
	pub async fn kill_and_clean(mut self) -> Result<(), Error> {
		self.client.shutdown_immediate().await;
		self.server.kill()
			.map_err(ErrorInner::KillServer)?;

		let path = self.tempdir.path().to_owned();
		self.tempdir.close()
			.map_err(|e| ErrorInner::CleanDir(path, e))?;
		Ok(())
	}

	/// Kill the server, but leave the temporary state directory on the filesystem.
	///
	/// Note that the server will also be killed when this object is dropped.
	///
	/// This function ignores the value of `clean_on_drop`.
	/// It also allows for better error handling compared to just dropping the object.
	pub async fn kill_no_clean(mut self) -> Result<(), Error> {
		let _path = self.tempdir.into_path();
		self.client.shutdown_immediate().await;
		self.server.kill()
			.map_err(ErrorInner::KillServer)?;
		Ok(())
	}

	/// Create the temporary directory and spawn a server based on the configuration of the given builder object.
	async fn from_builder(builder: &TempMongoBuilder) -> Result<Self, Error> {
		let tempdir = builder.make_temp_dir().map_err(ErrorInner::MakeTempDir)?; //makes a temporary directory --> handles errors that might occur
		let db_dir = tempdir.path().join("db"); // path for database directory
		let socket_path = tempdir.path().join("mongod.sock"); //unix socket for mongodb database
		let log_path = tempdir.path().join("mongod.log"); //path for logging dir is generated
		let seed = SeedData::new();
		//Creation of Database directory
		std::fs::create_dir(&db_dir) 
			.map_err(|e| ErrorInner::MakeDbDir(db_dir.clone(), e))?;

		//Starting mongo DB server with various arguments
		let server = Command::new(builder.get_command())
			.arg("--bind_ip")
			.arg(&socket_path)
			.arg("--dbpath")
			.arg(db_dir)
			.arg("--logpath")
			.arg(&log_path)
			.arg("--nounixsocket")
			.arg("--noauth")
			.spawn()
			.map_err(|e| ErrorInner::SpawnServer(builder.get_command_string(), e))?;
		let server = KillOnDrop::new(server); //wrapped in kill on drop to ensure server is terminated when killOnDop instance is dropped

		//Configuring mongo db client using unix socket path
		// Client is used to interact with monoDB server
		let client_options = mongodb::options::ClientOptions::builder()
			.hosts(vec![mongodb::options::ServerAddress::Unix { path: socket_path.clone() }])
			.connect_timeout(Duration::from_millis(10))
			.build();
		let client = mongodb::Client::with_options(client_options)
			.map_err(|e| ErrorInner::Connect(socket_path.display().to_string(), e))?;

		// ensuring the server is running and accessible
		client.list_databases(None, None).await
			.map_err(|e| ErrorInner::Connect(socket_path.display().to_string(), e))?;

		// new tempMongo instance is returned, uses Self keyword to set struct variables
		Ok(Self {
			tempdir, //represents temporary directory where the mongodb instance stores data
			socket_path, // specify location of the unix socket file through which the mongodb server communicates --> essential part that allows mongoDb client and other tools to connect to the server
			log_path, //path where mongodb server writes logs
			server, // holds the process handler for mongodb server, essential for starting, stopping and restarting server
			client, // client is used to interact programmatically with the mongodb server. Allows database operations following the CRUD model
			seed,
		})
	}

    /// Advanced printing of documents in a collection
	/// # Arguments
	/// * `db_name` - The name of the database
	/// * `collection_name` - The name of the collection
	/// # Errors
	/// Returns an error if any MongoDB operation fails during the printing process.
	pub async fn print_documents(&self, db_name: &str, collection_name: &str) -> mongodb::error::Result<()> {
        let collection = self.client.database(db_name).collection(collection_name);
        
        // Query the collection for all documents
        let mut cursor = collection.find(None, None).await?;
        
        // Iterate over the documents in the cursor and print them
        while let Some(result) = cursor.try_next().await? {
            let document: mongodb::bson::Document = result;
            println!("{:?}", document);
        }

        Ok(())
    }


>>>>>>> ecaf4614
}

/// Builder for customizing your [`TempMongo`] object.
///
/// After configuring the desirec options, run [`TempMongoBuilder::spawn()`].
#[derive(Debug)]

pub struct TempMongoBuilder {
    /// The parent directory for the temporary directory.
    ///
    /// Use the system default if set to `None`.
    parent_directory: Option<PathBuf>,

    /// Clean up the temprorary directory when the [`TempMongo`] object is dropped.
    clean_on_drop: bool,

    /// The mongdb command to execute.
    command: Option<OsString>,
}

impl TempMongoBuilder {
    /// Create a new builder.
    pub fn new() -> Self {
        Self {
            parent_directory: None,
            command: None,
            clean_on_drop: true,
        }
    }

    /// Spawn the MongoDB server and connect to it.
    pub async fn spawn(&self) -> Result<TempMongo, Error> {
        TempMongo::from_builder(self).await
    }

    /// Enable or disable cleaning of the temporary state directory when the [`TempMongo`] object is dropped.
    ///
    /// This can also be changed after creation with [`TempMongo::set_clean_on_drop()`].
    pub fn clean_on_drop(mut self, clean_on_drop: bool) -> Self {
        self.clean_on_drop = clean_on_drop;
        self
    }

    /// Overwrite the `mongod` command to run.
    ///
    /// Can be used to run a `mongod` binary from an alternative location.
    pub fn mongod_command(mut self, command: impl Into<OsString>) -> Self {
        self.command = Some(command.into());
        self
    }

    /// Get the command to execute to run MongoDB.
    fn get_command(&self) -> &OsStr {
        self.command.as_deref().unwrap_or("mongod".as_ref())
    }

    /// Get the command to execute to run MongDB as a string, for diagnostic purposes.
    fn get_command_string(&self) -> String {
        self.get_command().to_string_lossy().into()
    }

    /// Create a temporary directory according to the configuration of the builder.
    fn make_temp_dir(&self) -> std::io::Result<TempDir> {
        match &self.parent_directory {
            Some(dir) => TempDir::new_in(dir, self.clean_on_drop),
            None => TempDir::new(self.clean_on_drop),
        }
    }
}

impl Default for TempMongoBuilder {
    fn default() -> Self {
        Self::new()
    }
}<|MERGE_RESOLUTION|>--- conflicted
+++ resolved
@@ -14,20 +14,12 @@
 /// All state of the MongoDB instance is stored in a temporary directory.
 /// Unless disabled, the temporary directory is deleted when this object is dropped.
 pub struct TempMongo {
-<<<<<<< HEAD
-    tempdir: TempDir,
-    socket_path: PathBuf,
-    log_path: PathBuf,
-    client: mongodb::Client,
-    server: KillOnDrop,
-=======
 	tempdir: TempDir,
 	socket_path: PathBuf,
 	log_path: PathBuf,
 	client: mongodb::Client,
 	server: KillOnDrop,
 	seed: SeedData,
->>>>>>> ecaf4614
 }
 
 impl std::fmt::Debug for TempMongo {
@@ -42,50 +34,61 @@
 }
 
 impl TempMongo {
-<<<<<<< HEAD
     /// Spawn a new MongoDB instance with a temporary state directory.
     pub async fn new() -> Result<Self, Error> {
-        Self::from_builder(&TempMongoBuilder::new()).await
+      Self::from_builder(&TempMongoBuilder::new()).await
     }
 
     /// Create a builder to customize your [`TempMongo`].
     ///
     /// After configuring the desirec options, run [`TempMongoBuilder::spawn()`].
     pub fn builder() -> TempMongoBuilder {
-        TempMongoBuilder::new()
+      TempMongoBuilder::new()
     }
 
     /// Get the PID of the MongoDB process.
     pub fn process_id(&self) -> u32 {
-        self.server.id()
+      self.server.id()
     }
 
     /// Get the path of the temporary state directory.
     pub fn directory(&self) -> &Path {
-        self.tempdir.path()
+      self.tempdir.path()
     }
 
     /// Get the path of the listening socket of the MongoDB instance.
     pub fn socket_path(&self) -> &Path {
-        &self.socket_path
+      &self.socket_path
     }
 
     /// Get the path of the log file of the MongoDB instance.
     pub fn log_path(&self) -> &Path {
-        &self.log_path
-    }
+      &self.log_path
+    }
+
+    /// Get the path of the log file of the MongoDB instance.
+    pub fn seed(&self) -> &SeedData {
+      &self.seed
+    }
+
+    /// Seed the MongoDB instance with the given documents.
+    /// # Arguments
+    /// * `seed_data` - The seed data to insert into the database
+    pub async fn seed_data(&self, seed_data: &SeedData) -> mongodb::error::Result<()> {
+          seed_data.seed(&self.client).await
+      }
 
     /// Get a client for the MongDB instance.
     ///
     /// This returns a client by reference,
     /// but it can be cloned and sent to other threads or tasks if needed.
     pub fn client(&self) -> &mongodb::Client {
-        &self.client
+      &self.client
     }
 
     /// Enable or disable clean-up of the temporary directory when this object is dropped.
     pub fn set_clean_on_drop(&mut self, clean_on_drop: bool) {
-        self.tempdir.set_clean_on_drop(clean_on_drop);
+      self.tempdir.set_clean_on_drop(clean_on_drop);
     }
 
     /// Kill the server and remove the temporary state directory on the filesystem.
@@ -96,14 +99,14 @@
     /// This function ignores the value of `clean_on_drop`.
     /// It also allows for better error handling compared to just dropping the object.
     pub async fn kill_and_clean(mut self) -> Result<(), Error> {
-        self.client.shutdown_immediate().await;
-        self.server.kill().map_err(ErrorInner::KillServer)?;
-
-        let path = self.tempdir.path().to_owned();
-        self.tempdir
-            .close()
-            .map_err(|e| ErrorInner::CleanDir(path, e))?;
-        Ok(())
+      self.client.shutdown_immediate().await;
+      self.server.kill()
+        .map_err(ErrorInner::KillServer)?;
+
+      let path = self.tempdir.path().to_owned();
+      self.tempdir.close()
+        .map_err(|e| ErrorInner::CleanDir(path, e))?;
+      Ok(())
     }
 
     /// Kill the server, but leave the temporary state directory on the filesystem.
@@ -113,63 +116,96 @@
     /// This function ignores the value of `clean_on_drop`.
     /// It also allows for better error handling compared to just dropping the object.
     pub async fn kill_no_clean(mut self) -> Result<(), Error> {
-        let _path = self.tempdir.into_path();
-        self.client.shutdown_immediate().await;
-        self.server.kill().map_err(ErrorInner::KillServer)?;
+      let _path = self.tempdir.into_path();
+      self.client.shutdown_immediate().await;
+      self.server.kill()
+        .map_err(ErrorInner::KillServer)?;
+      Ok(())
+    }
+
+
+
+      /// Advanced printing of documents in a collection
+    /// # Arguments
+    /// * `db_name` - The name of the database
+    /// * `collection_name` - The name of the collection
+    /// # Errors
+    /// Returns an error if any MongoDB operation fails during the printing process.
+    pub async fn print_documents(&self, db_name: &str, collection_name: &str) -> mongodb::error::Result<()> {
+        let collection = self.client.database(db_name).collection(collection_name);
+        
+        // Query the collection for all documents
+        let mut cursor = collection.find(None, None).await?;
+        
+        // Iterate over the documents in the cursor and print them
+        while let Some(result) = cursor.try_next().await? {
+            let document: mongodb::bson::Document = result;
+            println!("{:?}", document);
+        }
+
         Ok(())
     }
 
+  
     /// Create the temporary directory and spawn a server based on the configuration of the given builder object.
     #[cfg(unix)]
+    /// Create the temporary directory and spawn a server based on the configuration of the given builder object.
     async fn from_builder(builder: &TempMongoBuilder) -> Result<Self, Error> {
-        let tempdir = builder.make_temp_dir().map_err(ErrorInner::MakeTempDir)?;
-        let db_dir = tempdir.path().join("db");
-        let socket_path = tempdir.path().join("mongod.sock");
-        let log_path = tempdir.path().join("mongod.log");
-
-        std::fs::create_dir(&db_dir).map_err(|e| ErrorInner::MakeDbDir(db_dir.clone(), e))?;
-
-        let server = Command::new(builder.get_command())
-            .arg("--bind_ip")
-            .arg(&socket_path)
-            .arg("--dbpath")
-            .arg(db_dir)
-            .arg("--logpath")
-            .arg(&log_path)
-            .arg("--nounixsocket")
-            .arg("--noauth")
-            .spawn()
-            .map_err(|e| ErrorInner::SpawnServer(builder.get_command_string(), e))?;
-        let server = KillOnDrop::new(server);
-
-        let client_options = mongodb::options::ClientOptions::builder()
-            .hosts(vec![mongodb::options::ServerAddress::Unix {
-                path: socket_path.clone(),
-            }])
-            .connect_timeout(Duration::from_millis(10))
-            .build();
-        let client = mongodb::Client::with_options(client_options)
-            .map_err(|e| ErrorInner::Connect(socket_path.display().to_string(), e))?;
-
-        client
-            .list_databases(None, None)
-            .await
-            .map_err(|e| ErrorInner::Connect(socket_path.display().to_string(), e))?;
-
-        Ok(Self {
-            tempdir,
-            socket_path,
-            log_path,
-            server,
-            client,
-        })
-    }
+      let tempdir = builder.make_temp_dir().map_err(ErrorInner::MakeTempDir)?; //makes a temporary directory --> handles errors that might occur
+      let db_dir = tempdir.path().join("db"); // path for database directory
+      let socket_path = tempdir.path().join("mongod.sock"); //unix socket for mongodb database
+      let log_path = tempdir.path().join("mongod.log"); //path for logging dir is generated
+      let seed = SeedData::new();
+      //Creation of Database directory
+      std::fs::create_dir(&db_dir) 
+        .map_err(|e| ErrorInner::MakeDbDir(db_dir.clone(), e))?;
+
+      //Starting mongo DB server with various arguments
+      let server = Command::new(builder.get_command())
+        .arg("--bind_ip")
+        .arg(&socket_path)
+        .arg("--dbpath")
+        .arg(db_dir)
+        .arg("--logpath")
+        .arg(&log_path)
+        .arg("--nounixsocket")
+        .arg("--noauth")
+        .spawn()
+        .map_err(|e| ErrorInner::SpawnServer(builder.get_command_string(), e))?;
+      let server = KillOnDrop::new(server); //wrapped in kill on drop to ensure server is terminated when killOnDop instance is dropped
+
+      //Configuring mongo db client using unix socket path
+      // Client is used to interact with monoDB server
+      let client_options = mongodb::options::ClientOptions::builder()
+        .hosts(vec![mongodb::options::ServerAddress::Unix { path: socket_path.clone() }])
+        .connect_timeout(Duration::from_millis(10))
+        .build();
+      let client = mongodb::Client::with_options(client_options)
+        .map_err(|e| ErrorInner::Connect(socket_path.display().to_string(), e))?;
+
+      // ensuring the server is running and accessible
+      client.list_databases(None, None).await
+        .map_err(|e| ErrorInner::Connect(socket_path.display().to_string(), e))?;
+
+      // new tempMongo instance is returned, uses Self keyword to set struct variables
+      Ok(Self {
+        tempdir, //represents temporary directory where the mongodb instance stores data
+        socket_path, // specify location of the unix socket file through which the mongodb server communicates --> essential part that allows mongoDb client and other tools to connect to the server
+        log_path, //path where mongodb server writes logs
+        server, // holds the process handler for mongodb server, essential for starting, stopping and restarting server
+        client, // client is used to interact programmatically with the mongodb server. Allows database operations following the CRUD model
+        seed,
+      })
+    }
+
+
     #[cfg(windows)]
     async fn from_builder(builder: &TempMongoBuilder) -> Result<Self, Error> {
         let tempdir = builder.make_temp_dir().map_err(ErrorInner::MakeTempDir)?;
         let db_dir = tempdir.path().join("db");
         let log_path = tempdir.path().join("mongod.log");
-
+        let seed = SeedData::new();
+        
         // Create MongoDB data directory
         std::fs::create_dir(&db_dir).map_err(|e| ErrorInner::MakeDbDir(db_dir.clone(), e))?;
 
@@ -212,170 +248,10 @@
             log_path,
             server,
             client,
+            seed,
         })
     }
-=======
-	/// Spawn a new MongoDB instance with a temporary state directory.
-	pub async fn new() -> Result<Self, Error> {
-		Self::from_builder(&TempMongoBuilder::new()).await
-	}
-
-	/// Create a builder to customize your [`TempMongo`].
-	///
-	/// After configuring the desirec options, run [`TempMongoBuilder::spawn()`].
-	pub fn builder() -> TempMongoBuilder {
-		TempMongoBuilder::new()
-	}
-
-	/// Get the PID of the MongoDB process.
-	pub fn process_id(&self) -> u32 {
-		self.server.id()
-	}
-
-	/// Get the path of the temporary state directory.
-	pub fn directory(&self) -> &Path {
-		self.tempdir.path()
-	}
-
-	/// Get the path of the listening socket of the MongoDB instance.
-	pub fn socket_path(&self) -> &Path {
-		&self.socket_path
-	}
-
-	/// Get the path of the log file of the MongoDB instance.
-	pub fn log_path(&self) -> &Path {
-		&self.log_path
-	}
-
-	/// Get the path of the log file of the MongoDB instance.
-	pub fn seed(&self) -> &SeedData {
-		&self.seed
-	}
-
-	/// Seed the MongoDB instance with the given documents.
-	/// # Arguments
-	/// * `seed_data` - The seed data to insert into the database
-	pub async fn seed_data(&self, seed_data: &SeedData) -> mongodb::error::Result<()> {
-        seed_data.seed(&self.client).await
-    }
-
-	/// Get a client for the MongDB instance.
-	///
-	/// This returns a client by reference,
-	/// but it can be cloned and sent to other threads or tasks if needed.
-	pub fn client(&self) -> &mongodb::Client {
-		&self.client
-	}
-
-	/// Enable or disable clean-up of the temporary directory when this object is dropped.
-	pub fn set_clean_on_drop(&mut self, clean_on_drop: bool) {
-		self.tempdir.set_clean_on_drop(clean_on_drop);
-	}
-
-	/// Kill the server and remove the temporary state directory on the filesystem.
-	///
-	/// Note that the server will also be killed when this object is dropped,
-	/// and unless disabled, the temporary state directory will be removed by the [`Drop`] implementation too.
-	///
-	/// This function ignores the value of `clean_on_drop`.
-	/// It also allows for better error handling compared to just dropping the object.
-	pub async fn kill_and_clean(mut self) -> Result<(), Error> {
-		self.client.shutdown_immediate().await;
-		self.server.kill()
-			.map_err(ErrorInner::KillServer)?;
-
-		let path = self.tempdir.path().to_owned();
-		self.tempdir.close()
-			.map_err(|e| ErrorInner::CleanDir(path, e))?;
-		Ok(())
-	}
-
-	/// Kill the server, but leave the temporary state directory on the filesystem.
-	///
-	/// Note that the server will also be killed when this object is dropped.
-	///
-	/// This function ignores the value of `clean_on_drop`.
-	/// It also allows for better error handling compared to just dropping the object.
-	pub async fn kill_no_clean(mut self) -> Result<(), Error> {
-		let _path = self.tempdir.into_path();
-		self.client.shutdown_immediate().await;
-		self.server.kill()
-			.map_err(ErrorInner::KillServer)?;
-		Ok(())
-	}
-
-	/// Create the temporary directory and spawn a server based on the configuration of the given builder object.
-	async fn from_builder(builder: &TempMongoBuilder) -> Result<Self, Error> {
-		let tempdir = builder.make_temp_dir().map_err(ErrorInner::MakeTempDir)?; //makes a temporary directory --> handles errors that might occur
-		let db_dir = tempdir.path().join("db"); // path for database directory
-		let socket_path = tempdir.path().join("mongod.sock"); //unix socket for mongodb database
-		let log_path = tempdir.path().join("mongod.log"); //path for logging dir is generated
-		let seed = SeedData::new();
-		//Creation of Database directory
-		std::fs::create_dir(&db_dir) 
-			.map_err(|e| ErrorInner::MakeDbDir(db_dir.clone(), e))?;
-
-		//Starting mongo DB server with various arguments
-		let server = Command::new(builder.get_command())
-			.arg("--bind_ip")
-			.arg(&socket_path)
-			.arg("--dbpath")
-			.arg(db_dir)
-			.arg("--logpath")
-			.arg(&log_path)
-			.arg("--nounixsocket")
-			.arg("--noauth")
-			.spawn()
-			.map_err(|e| ErrorInner::SpawnServer(builder.get_command_string(), e))?;
-		let server = KillOnDrop::new(server); //wrapped in kill on drop to ensure server is terminated when killOnDop instance is dropped
-
-		//Configuring mongo db client using unix socket path
-		// Client is used to interact with monoDB server
-		let client_options = mongodb::options::ClientOptions::builder()
-			.hosts(vec![mongodb::options::ServerAddress::Unix { path: socket_path.clone() }])
-			.connect_timeout(Duration::from_millis(10))
-			.build();
-		let client = mongodb::Client::with_options(client_options)
-			.map_err(|e| ErrorInner::Connect(socket_path.display().to_string(), e))?;
-
-		// ensuring the server is running and accessible
-		client.list_databases(None, None).await
-			.map_err(|e| ErrorInner::Connect(socket_path.display().to_string(), e))?;
-
-		// new tempMongo instance is returned, uses Self keyword to set struct variables
-		Ok(Self {
-			tempdir, //represents temporary directory where the mongodb instance stores data
-			socket_path, // specify location of the unix socket file through which the mongodb server communicates --> essential part that allows mongoDb client and other tools to connect to the server
-			log_path, //path where mongodb server writes logs
-			server, // holds the process handler for mongodb server, essential for starting, stopping and restarting server
-			client, // client is used to interact programmatically with the mongodb server. Allows database operations following the CRUD model
-			seed,
-		})
-	}
-
-    /// Advanced printing of documents in a collection
-	/// # Arguments
-	/// * `db_name` - The name of the database
-	/// * `collection_name` - The name of the collection
-	/// # Errors
-	/// Returns an error if any MongoDB operation fails during the printing process.
-	pub async fn print_documents(&self, db_name: &str, collection_name: &str) -> mongodb::error::Result<()> {
-        let collection = self.client.database(db_name).collection(collection_name);
-        
-        // Query the collection for all documents
-        let mut cursor = collection.find(None, None).await?;
-        
-        // Iterate over the documents in the cursor and print them
-        while let Some(result) = cursor.try_next().await? {
-            let document: mongodb::bson::Document = result;
-            println!("{:?}", document);
-        }
-
-        Ok(())
-    }
-
-
->>>>>>> ecaf4614
+
 }
 
 /// Builder for customizing your [`TempMongo`] object.
